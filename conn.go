package pgx

import (
	"bufio"
	"crypto/md5"
	"crypto/tls"
	"encoding/binary"
	"encoding/hex"
	"errors"
	"fmt"
	"golang.org/x/net/context"
	"io"
	"net"
	"net/url"
	"os"
	"os/user"
	"path/filepath"
	"regexp"
	"strconv"
	"strings"
	"sync/atomic"
	"time"
)

const (
	connStatusUninitialized = iota
	connStatusClosed
	connStatusIdle
	connStatusBusy
)

// DialFunc is a function that can be used to connect to a PostgreSQL server
type DialFunc func(network, addr string) (net.Conn, error)

// ConnConfig contains all the options used to establish a connection.
type ConnConfig struct {
	Host              string // host (e.g. localhost) or path to unix domain socket directory (e.g. /private/tmp)
	Port              uint16 // default: 5432
	Database          string
	User              string // default: OS user name
	Password          string
	TLSConfig         *tls.Config // config for TLS connection -- nil disables TLS
	UseFallbackTLS    bool        // Try FallbackTLSConfig if connecting with TLSConfig fails. Used for preferring TLS, but allowing unencrypted, or vice-versa
	FallbackTLSConfig *tls.Config // config for fallback TLS connection (only used if UseFallBackTLS is true)-- nil disables TLS
	Logger            Logger
	LogLevel          int
	Dial              DialFunc
	RuntimeParams     map[string]string // Run-time parameters to set on connection as session default values (e.g. search_path or application_name)
}

func (cc *ConnConfig) networkAddress() (network, address string) {
	network = "tcp"
	address = fmt.Sprintf("%s:%d", cc.Host, cc.Port)
	// See if host is a valid path, if yes connect with a socket
	if _, err := os.Stat(cc.Host); err == nil {
		// For backward compatibility accept socket file paths -- but directories are now preferred
		network = "unix"
		address = cc.Host
		if !strings.Contains(address, "/.s.PGSQL.") {
			address = filepath.Join(address, ".s.PGSQL.") + strconv.FormatInt(int64(cc.Port), 10)
		}
	}

	return network, address
}

// Conn is a PostgreSQL connection handle. It is not safe for concurrent usage.
// Use ConnPool to manage access to multiple database connections from multiple
// goroutines.
type Conn struct {
	conn               net.Conn  // the underlying TCP or unix domain socket connection
	lastActivityTime   time.Time // the last time the connection was used
	wbuf               [1024]byte
	writeBuf           WriteBuf
	pid                int32             // backend pid
	SecretKey          int32             // key to use to send a cancel query message to the server
	RuntimeParams      map[string]string // parameters that have been reported by the server
	PgTypes            map[OID]PgType    // oids to PgTypes
	config             ConnConfig        // config used when establishing this connection
	txStatus           byte
	preparedStatements map[string]*PreparedStatement
	channels           map[string]struct{}
	notifications      []*Notification
	logger             Logger
	logLevel           int
	mr                 msgReader
	fp                 *fastpath
	pgsqlAfInet        *byte
	pgsqlAfInet6       *byte
	poolResetCount     int
	preallocatedRows   []Rows

	status       int32 // One of connStatus* constants
	causeOfDeath error

	readyForQuery         bool // connection has received ReadyForQuery message since last query was sent
	cancelQueryInProgress int32
	cancelQueryCompleted  chan struct{}

	// context support
	ctxInProgress bool
	doneChan      chan struct{}
	closedChan    chan error
}

// PreparedStatement is a description of a prepared statement
type PreparedStatement struct {
	Name              string
	SQL               string
	FieldDescriptions []FieldDescription
	ParameterOIDs     []OID
}

// PrepareExOptions is an option struct that can be passed to PrepareEx
type PrepareExOptions struct {
	ParameterOIDs []OID
}

// Notification is a message received from the PostgreSQL LISTEN/NOTIFY system
type Notification struct {
	PID     int32  // backend pid that sent the notification
	Channel string // channel from which notification was received
	Payload string
}

// PgType is information about PostgreSQL type and how to encode and decode it
type PgType struct {
	Name          string // name of type e.g. int4, text, date
	DefaultFormat int16  // default format (text or binary) this type will be requested in
}

// CommandTag is the result of an Exec function
type CommandTag string

// RowsAffected returns the number of rows affected. If the CommandTag was not
// for a row affecting command (such as "CREATE TABLE") then it returns 0
func (ct CommandTag) RowsAffected() int64 {
	s := string(ct)
	index := strings.LastIndex(s, " ")
	if index == -1 {
		return 0
	}
	n, _ := strconv.ParseInt(s[index+1:], 10, 64)
	return n
}

// ErrNoRows occurs when rows are expected but none are returned.
var ErrNoRows = errors.New("no rows in result set")

// ErrNotificationTimeout occurs when WaitForNotification times out.
var ErrNotificationTimeout = errors.New("notification timeout")

// ErrDeadConn occurs on an attempt to use a dead connection
var ErrDeadConn = errors.New("conn is dead")

// ErrTLSRefused occurs when the connection attempt requires TLS and the
// PostgreSQL server refuses to use TLS
var ErrTLSRefused = errors.New("server refused TLS connection")

// ErrConnBusy occurs when the connection is busy (for example, in the middle of
// reading query results) and another action is attempts.
var ErrConnBusy = errors.New("conn is busy")

// ErrInvalidLogLevel occurs on attempt to set an invalid log level.
var ErrInvalidLogLevel = errors.New("invalid log level")

// ProtocolError occurs when unexpected data is received from PostgreSQL
type ProtocolError string

func (e ProtocolError) Error() string {
	return string(e)
}

// Connect establishes a connection with a PostgreSQL server using config.
// config.Host must be specified. config.User will default to the OS user name.
// Other config fields are optional.
func Connect(config ConnConfig) (c *Conn, err error) {
	return connect(config, nil, nil, nil)
}

func connect(config ConnConfig, pgTypes map[OID]PgType, pgsqlAfInet *byte, pgsqlAfInet6 *byte) (c *Conn, err error) {
	c = new(Conn)

	c.config = config

	if pgTypes != nil {
		c.PgTypes = make(map[OID]PgType, len(pgTypes))
		for k, v := range pgTypes {
			c.PgTypes[k] = v
		}
	}

	if pgsqlAfInet != nil {
		c.pgsqlAfInet = new(byte)
		*c.pgsqlAfInet = *pgsqlAfInet
	}
	if pgsqlAfInet6 != nil {
		c.pgsqlAfInet6 = new(byte)
		*c.pgsqlAfInet6 = *pgsqlAfInet6
	}

	if c.config.LogLevel != 0 {
		c.logLevel = c.config.LogLevel
	} else {
		// Preserve pre-LogLevel behavior by defaulting to LogLevelDebug
		c.logLevel = LogLevelDebug
	}
	c.logger = c.config.Logger
	c.mr.log = c.log
	c.mr.shouldLog = c.shouldLog

	if c.config.User == "" {
		user, err := user.Current()
		if err != nil {
			return nil, err
		}
		c.config.User = user.Username
		if c.shouldLog(LogLevelDebug) {
			c.log(LogLevelDebug, "Using default connection config", "User", c.config.User)
		}
	}

	if c.config.Port == 0 {
		c.config.Port = 5432
		if c.shouldLog(LogLevelDebug) {
			c.log(LogLevelDebug, "Using default connection config", "Port", c.config.Port)
		}
	}

	network, address := c.config.networkAddress()
	if c.config.Dial == nil {
		c.config.Dial = (&net.Dialer{KeepAlive: 5 * time.Minute}).Dial
	}

	if c.shouldLog(LogLevelInfo) {
		c.log(LogLevelInfo, fmt.Sprintf("Dialing PostgreSQL server at %s address: %s", network, address))
	}
	err = c.connect(config, network, address, config.TLSConfig)
	if err != nil && config.UseFallbackTLS {
		if c.shouldLog(LogLevelInfo) {
			c.log(LogLevelInfo, fmt.Sprintf("Connect with TLSConfig failed, trying FallbackTLSConfig: %v", err))
		}
		err = c.connect(config, network, address, config.FallbackTLSConfig)
	}

	if err != nil {
		if c.shouldLog(LogLevelError) {
			c.log(LogLevelError, fmt.Sprintf("Connect failed: %v", err))
		}
		return nil, err
	}

	return c, nil
}

func (c *Conn) connect(config ConnConfig, network, address string, tlsConfig *tls.Config) (err error) {
	c.conn, err = c.config.Dial(network, address)
	if err != nil {
		return err
	}
	defer func() {
		if c != nil && err != nil {
			c.conn.Close()
			atomic.StoreInt32(&c.status, connStatusClosed)
		}
	}()

	c.RuntimeParams = make(map[string]string)
	c.preparedStatements = make(map[string]*PreparedStatement)
	c.channels = make(map[string]struct{})
	atomic.StoreInt32(&c.status, connStatusIdle)
	c.lastActivityTime = time.Now()
	c.cancelQueryCompleted = make(chan struct{}, 1)
	c.doneChan = make(chan struct{})
	c.closedChan = make(chan error)

	if tlsConfig != nil {
		if c.shouldLog(LogLevelDebug) {
			c.log(LogLevelDebug, "Starting TLS handshake")
		}
		if err := c.startTLS(tlsConfig); err != nil {
			return err
		}
	}

	c.mr.reader = bufio.NewReader(c.conn)

	msg := newStartupMessage()

	// Default to disabling TLS renegotiation.
	//
	// Go does not support (https://github.com/golang/go/issues/5742)
	// PostgreSQL recommends disabling (http://www.postgresql.org/docs/9.4/static/runtime-config-connection.html#GUC-SSL-RENEGOTIATION-LIMIT)
	if tlsConfig != nil {
		msg.options["ssl_renegotiation_limit"] = "0"
	}

	// Copy default run-time params
	for k, v := range config.RuntimeParams {
		msg.options[k] = v
	}

	msg.options["user"] = c.config.User
	if c.config.Database != "" {
		msg.options["database"] = c.config.Database
	}

	if err = c.txStartupMessage(msg); err != nil {
		return err
	}

	for {
		var t byte
		var r *msgReader
		t, r, err = c.rxMsg()
		if err != nil {
			return err
		}

		switch t {
		case backendKeyData:
			c.rxBackendKeyData(r)
		case authenticationX:
			if err = c.rxAuthenticationX(r); err != nil {
				return err
			}
		case readyForQuery:
			c.rxReadyForQuery(r)
			if c.shouldLog(LogLevelInfo) {
				c.log(LogLevelInfo, "Connection established")
			}

			// Replication connections can't execute the queries to
			// populate the c.PgTypes and c.pgsqlAfInet
			if _, ok := msg.options["replication"]; ok {
				return nil
			}

			if c.PgTypes == nil {
				err = c.loadPgTypes()
				if err != nil {
					return err
				}
			}

			if c.pgsqlAfInet == nil || c.pgsqlAfInet6 == nil {
				err = c.loadInetConstants()
				if err != nil {
					return err
				}
			}

			return nil
		default:
			if err = c.processContextFreeMsg(t, r); err != nil {
				return err
			}
		}
	}
}

func (c *Conn) loadPgTypes() error {
	rows, err := c.Query(`select t.oid, t.typname
from pg_type t
left join pg_type base_type on t.typelem=base_type.oid
where (
	  t.typtype='b'
	  and (base_type.oid is null or base_type.typtype='b')
	)
  or t.typname in('record');`)
	if err != nil {
		return err
	}

	c.PgTypes = make(map[OID]PgType, 128)

	for rows.Next() {
		var oid OID
		var t PgType

		rows.Scan(&oid, &t.Name)

		// The zero value is text format so we ignore any types without a default type format
		t.DefaultFormat, _ = DefaultTypeFormats[t.Name]

		c.PgTypes[oid] = t
	}

	return rows.Err()
}

// Family is needed for binary encoding of inet/cidr. The constant is based on
// the server's definition of AF_INET. In theory, this could differ between
// platforms, so request an IPv4 and an IPv6 inet and get the family from that.
func (c *Conn) loadInetConstants() error {
	var ipv4, ipv6 []byte

	err := c.QueryRow("select '127.0.0.1'::inet, '1::'::inet").Scan(&ipv4, &ipv6)
	if err != nil {
		return err
	}

	c.pgsqlAfInet = &ipv4[0]
	c.pgsqlAfInet6 = &ipv6[0]

	return nil
}

// PID returns the backend PID for this connection.
func (c *Conn) PID() int32 {
	return c.pid
}

// Close closes a connection. It is safe to call Close on a already closed
// connection.
func (c *Conn) Close() (err error) {
	for {
		status := atomic.LoadInt32(&c.status)
		if status < connStatusIdle {
			return nil
		}
		if atomic.CompareAndSwapInt32(&c.status, status, connStatusClosed) {
			break
		}
	}

	_, err = c.conn.Write([]byte{'X', 0, 0, 0, 4})

	c.die(errors.New("Closed"))
	if c.shouldLog(LogLevelInfo) {
		c.log(LogLevelInfo, "Closed connection")
	}
	return err
}

// ParseURI parses a database URI into ConnConfig
//
// Query parameters not used by the connection process are parsed into ConnConfig.RuntimeParams.
func ParseURI(uri string) (ConnConfig, error) {
	var cp ConnConfig

	url, err := url.Parse(uri)
	if err != nil {
		return cp, err
	}

	if url.User != nil {
		cp.User = url.User.Username()
		cp.Password, _ = url.User.Password()
	}

	parts := strings.SplitN(url.Host, ":", 2)
	cp.Host = parts[0]
	if len(parts) == 2 {
		p, err := strconv.ParseUint(parts[1], 10, 16)
		if err != nil {
			return cp, err
		}
		cp.Port = uint16(p)
	}
	cp.Database = strings.TrimLeft(url.Path, "/")

	err = configSSL(url.Query().Get("sslmode"), &cp)
	if err != nil {
		return cp, err
	}

	ignoreKeys := map[string]struct{}{
		"sslmode": {},
	}

	cp.RuntimeParams = make(map[string]string)

	for k, v := range url.Query() {
		if _, ok := ignoreKeys[k]; ok {
			continue
		}

		cp.RuntimeParams[k] = v[0]
	}

	return cp, nil
}

var dsnRegexp = regexp.MustCompile(`([a-zA-Z_]+)=((?:"[^"]+")|(?:[^ ]+))`)

// ParseDSN parses a database DSN (data source name) into a ConnConfig
//
// e.g. ParseDSN("user=username password=password host=1.2.3.4 port=5432 dbname=mydb sslmode=disable")
//
// Any options not used by the connection process are parsed into ConnConfig.RuntimeParams.
//
// e.g. ParseDSN("application_name=pgxtest search_path=admin user=username password=password host=1.2.3.4 dbname=mydb")
//
// ParseDSN tries to match libpq behavior with regard to sslmode. See comments
// for ParseEnvLibpq for more information on the security implications of
// sslmode options.
func ParseDSN(s string) (ConnConfig, error) {
	var cp ConnConfig

	m := dsnRegexp.FindAllStringSubmatch(s, -1)

	var sslmode string

	cp.RuntimeParams = make(map[string]string)

	for _, b := range m {
		switch b[1] {
		case "user":
			cp.User = b[2]
		case "password":
			cp.Password = b[2]
		case "host":
			cp.Host = b[2]
		case "port":
			p, err := strconv.ParseUint(b[2], 10, 16)
			if err != nil {
				return cp, err
			}
			cp.Port = uint16(p)
		case "dbname":
			cp.Database = b[2]
		case "sslmode":
			sslmode = b[2]
		default:
			cp.RuntimeParams[b[1]] = b[2]
		}
	}

	err := configSSL(sslmode, &cp)
	if err != nil {
		return cp, err
	}

	return cp, nil
}

// ParseEnvLibpq parses the environment like libpq does into a ConnConfig
//
// See http://www.postgresql.org/docs/9.4/static/libpq-envars.html for details
// on the meaning of environment variables.
//
// ParseEnvLibpq currently recognizes the following environment variables:
// PGHOST
// PGPORT
// PGDATABASE
// PGUSER
// PGPASSWORD
// PGSSLMODE
// PGAPPNAME
//
// Important TLS Security Notes:
// ParseEnvLibpq tries to match libpq behavior with regard to PGSSLMODE. This
// includes defaulting to "prefer" behavior if no environment variable is set.
//
// See http://www.postgresql.org/docs/9.4/static/libpq-ssl.html#LIBPQ-SSL-PROTECTION
// for details on what level of security each sslmode provides.
//
// "require" and "verify-ca" modes currently are treated as "verify-full". e.g.
// They have stronger security guarantees than they would with libpq. Do not
// rely on this behavior as it may be possible to match libpq in the future. If
// you need full security use "verify-full".
//
// Several of the PGSSLMODE options (including the default behavior of "prefer")
// will set UseFallbackTLS to true and FallbackTLSConfig to a disabled or
// weakened TLS mode. This means that if ParseEnvLibpq is used, but TLSConfig is
// later set from a different source that UseFallbackTLS MUST be set false to
// avoid the possibility of falling back to weaker or disabled security.
func ParseEnvLibpq() (ConnConfig, error) {
	var cc ConnConfig

	cc.Host = os.Getenv("PGHOST")

	if pgport := os.Getenv("PGPORT"); pgport != "" {
		if port, err := strconv.ParseUint(pgport, 10, 16); err == nil {
			cc.Port = uint16(port)
		} else {
			return cc, err
		}
	}

	cc.Database = os.Getenv("PGDATABASE")
	cc.User = os.Getenv("PGUSER")
	cc.Password = os.Getenv("PGPASSWORD")

	sslmode := os.Getenv("PGSSLMODE")

	err := configSSL(sslmode, &cc)
	if err != nil {
		return cc, err
	}

	cc.RuntimeParams = make(map[string]string)
	if appname := os.Getenv("PGAPPNAME"); appname != "" {
		cc.RuntimeParams["application_name"] = appname
	}

	return cc, nil
}

func configSSL(sslmode string, cc *ConnConfig) error {
	// Match libpq default behavior
	if sslmode == "" {
		sslmode = "prefer"
	}

	switch sslmode {
	case "disable":
	case "allow":
		cc.UseFallbackTLS = true
		cc.FallbackTLSConfig = &tls.Config{InsecureSkipVerify: true}
	case "prefer":
		cc.TLSConfig = &tls.Config{InsecureSkipVerify: true}
		cc.UseFallbackTLS = true
		cc.FallbackTLSConfig = nil
	case "require", "verify-ca", "verify-full":
		cc.TLSConfig = &tls.Config{
			ServerName: cc.Host,
		}
	default:
		return errors.New("sslmode is invalid")
	}

	return nil
}

// Prepare creates a prepared statement with name and sql. sql can contain placeholders
// for bound parameters. These placeholders are referenced positional as $1, $2, etc.
//
// Prepare is idempotent; i.e. it is safe to call Prepare multiple times with the same
// name and sql arguments. This allows a code path to Prepare and Query/Exec without
// concern for if the statement has already been prepared.
func (c *Conn) Prepare(name, sql string) (ps *PreparedStatement, err error) {
	return c.PrepareEx(name, sql, nil)
}

// PrepareEx creates a prepared statement with name and sql. sql can contain placeholders
// for bound parameters. These placeholders are referenced positional as $1, $2, etc.
// It defers from Prepare as it allows additional options (such as parameter OIDs) to be passed via struct
//
// PrepareEx is idempotent; i.e. it is safe to call PrepareEx multiple times with the same
// name and sql arguments. This allows a code path to PrepareEx and Query/Exec without
// concern for if the statement has already been prepared.
func (c *Conn) PrepareEx(name, sql string, opts *PrepareExOptions) (ps *PreparedStatement, err error) {
	return c.PrepareExContext(context.Background(), name, sql, opts)
}

func (c *Conn) PrepareExContext(ctx context.Context, name, sql string, opts *PrepareExOptions) (ps *PreparedStatement, err error) {
	err = c.waitForPreviousCancelQuery(ctx)
	if err != nil {
		return nil, err
	}

	err = c.initContext(ctx)
	if err != nil {
		return nil, err
	}

	ps, err = c.prepareEx(name, sql, opts)
	err = c.termContext(err)
	return ps, err
}

func (c *Conn) prepareEx(name, sql string, opts *PrepareExOptions) (ps *PreparedStatement, err error) {
	if name != "" {
		if ps, ok := c.preparedStatements[name]; ok && ps.SQL == sql {
			return ps, nil
		}
	}

	if err := c.ensureConnectionReadyForQuery(); err != nil {
		return nil, err
	}

	if c.shouldLog(LogLevelError) {
		defer func() {
			if err != nil {
				c.log(LogLevelError, fmt.Sprintf("Prepare `%s` as `%s` failed: %v", name, sql, err))
			}
		}()
	}

	// parse
	wbuf := newWriteBuf(c, 'P')
	wbuf.WriteCString(name)
	wbuf.WriteCString(sql)

	if opts != nil {
		if len(opts.ParameterOIDs) > 65535 {
			return nil, fmt.Errorf("Number of PrepareExOptions ParameterOIDs must be between 0 and 65535, received %d", len(opts.ParameterOIDs))
		}
		wbuf.WriteInt16(int16(len(opts.ParameterOIDs)))
		for _, oid := range opts.ParameterOIDs {
			wbuf.WriteInt32(int32(oid))
		}
	} else {
		wbuf.WriteInt16(0)
	}

	// describe
	wbuf.startMsg('D')
	wbuf.WriteByte('S')
	wbuf.WriteCString(name)

	// sync
	wbuf.startMsg('S')
	wbuf.closeMsg()

	_, err = c.conn.Write(wbuf.buf)
	if err != nil {
		c.die(err)
		return nil, err
	}
	c.readyForQuery = false

	ps = &PreparedStatement{Name: name, SQL: sql}

	var softErr error

	for {
		var t byte
		var r *msgReader
		t, r, err := c.rxMsg()
		if err != nil {
			return nil, err
		}

		switch t {
		case parameterDescription:
			ps.ParameterOIDs = c.rxParameterDescription(r)

			if len(ps.ParameterOIDs) > 65535 && softErr == nil {
				softErr = fmt.Errorf("PostgreSQL supports maximum of 65535 parameters, received %d", len(ps.ParameterOIDs))
			}
		case rowDescription:
			ps.FieldDescriptions = c.rxRowDescription(r)
			for i := range ps.FieldDescriptions {
				t, _ := c.PgTypes[ps.FieldDescriptions[i].DataType]
				ps.FieldDescriptions[i].DataTypeName = t.Name
				ps.FieldDescriptions[i].FormatCode = t.DefaultFormat
			}
		case readyForQuery:
			c.rxReadyForQuery(r)

			if softErr == nil {
				c.preparedStatements[name] = ps
			}

			return ps, softErr
		default:
			if e := c.processContextFreeMsg(t, r); e != nil && softErr == nil {
				softErr = e
			}
		}
	}
}

// Deallocate released a prepared statement
func (c *Conn) Deallocate(name string) error {
	return c.deallocateContext(context.Background(), name)
}

// TODO - consider making this public
func (c *Conn) deallocateContext(ctx context.Context, name string) (err error) {
	err = c.waitForPreviousCancelQuery(ctx)
	if err != nil {
		return err
	}

	err = c.initContext(ctx)
	if err != nil {
		return err
	}
	defer func() {
		err = c.termContext(err)
	}()

	if err := c.ensureConnectionReadyForQuery(); err != nil {
		return err
	}

	delete(c.preparedStatements, name)

	// close
	wbuf := newWriteBuf(c, 'C')
	wbuf.WriteByte('S')
	wbuf.WriteCString(name)

	// flush
	wbuf.startMsg('H')
	wbuf.closeMsg()

	_, err = c.conn.Write(wbuf.buf)
	if err != nil {
		c.die(err)
		return err
	}

	for {
		var t byte
		var r *msgReader
		t, r, err := c.rxMsg()
		if err != nil {
			return err
		}

		switch t {
		case closeComplete:
			return nil
		default:
			err = c.processContextFreeMsg(t, r)
			if err != nil {
				return err
			}
		}
	}
}

// Listen establishes a PostgreSQL listen/notify to channel
func (c *Conn) Listen(channel string) error {
	_, err := c.Exec("listen " + quoteIdentifier(channel))
	if err != nil {
		return err
	}

	c.channels[channel] = struct{}{}

	return nil
}

// Unlisten unsubscribes from a listen channel
func (c *Conn) Unlisten(channel string) error {
	_, err := c.Exec("unlisten " + quoteIdentifier(channel))
	if err != nil {
		return err
	}

	delete(c.channels, channel)
	return nil
}

// WaitForNotification waits for a PostgreSQL notification for up to timeout.
// If the timeout occurs it returns pgx.ErrNotificationTimeout
func (c *Conn) WaitForNotification(timeout time.Duration) (*Notification, error) {
	// Return already received notification immediately
	if len(c.notifications) > 0 {
		notification := c.notifications[0]
		c.notifications = c.notifications[1:]
		return notification, nil
	}

	ctx, cancelFn := context.WithTimeout(context.Background(), timeout)
	if err := c.waitForPreviousCancelQuery(ctx); err != nil {
		cancelFn()
		return nil, err
	}
	cancelFn()

	if err := c.ensureConnectionReadyForQuery(); err != nil {
		return nil, err
	}

	stopTime := time.Now().Add(timeout)

	for {
		now := time.Now()

		if now.After(stopTime) {
			return nil, ErrNotificationTimeout
		}

		// If there has been no activity on this connection for a while send a nop message just to ensure
		// the connection is alive
		nextEnsureAliveTime := c.lastActivityTime.Add(15 * time.Second)
		if nextEnsureAliveTime.Before(now) {
			// If the server can't respond to a nop in 15 seconds, assume it's dead
			err := c.conn.SetReadDeadline(now.Add(15 * time.Second))
			if err != nil {
				return nil, err
			}

			_, err = c.Exec("--;")
			if err != nil {
				return nil, err
			}

			c.lastActivityTime = now
		}

		var deadline time.Time
		if stopTime.Before(nextEnsureAliveTime) {
			deadline = stopTime
		} else {
			deadline = nextEnsureAliveTime
		}

		notification, err := c.waitForNotification(deadline)
		if err != ErrNotificationTimeout {
			return notification, err
		}
	}
}

func (c *Conn) waitForNotification(deadline time.Time) (*Notification, error) {
	var zeroTime time.Time

	for {
		// Use SetReadDeadline to implement the timeout. SetReadDeadline will
		// cause operations to fail with a *net.OpError that has a Timeout()
		// of true. Because the normal pgx rxMsg path considers any error to
		// have potentially corrupted the state of the connection, it dies
		// on any errors. So to avoid timeout errors in rxMsg we set the
		// deadline and peek into the reader. If a timeout error occurs there
		// we don't break the pgx connection. If the Peek returns that data
		// is available then we turn off the read deadline before the rxMsg.
		err := c.conn.SetReadDeadline(deadline)
		if err != nil {
			return nil, err
		}

		// Wait until there is a byte available before continuing onto the normal msg reading path
		_, err = c.mr.reader.Peek(1)
		if err != nil {
			c.conn.SetReadDeadline(zeroTime) // we can only return one error and we already have one -- so ignore possiple error from SetReadDeadline
			if err, ok := err.(*net.OpError); ok && err.Timeout() {
				return nil, ErrNotificationTimeout
			}
			return nil, err
		}

		err = c.conn.SetReadDeadline(zeroTime)
		if err != nil {
			return nil, err
		}

		var t byte
		var r *msgReader
		if t, r, err = c.rxMsg(); err == nil {
			if err = c.processContextFreeMsg(t, r); err != nil {
				return nil, err
			}
		} else {
			return nil, err
		}

		if len(c.notifications) > 0 {
			notification := c.notifications[0]
			c.notifications = c.notifications[1:]
			return notification, nil
		}
	}
}

func (c *Conn) IsAlive() bool {
	return atomic.LoadInt32(&c.status) >= connStatusIdle
}

func (c *Conn) CauseOfDeath() error {
	return c.causeOfDeath
}

func (c *Conn) sendQuery(sql string, arguments ...interface{}) (err error) {
	if ps, present := c.preparedStatements[sql]; present {
		return c.sendPreparedQuery(ps, arguments...)
	}
	return c.sendSimpleQuery(sql, arguments...)
}

func (c *Conn) sendSimpleQuery(sql string, args ...interface{}) error {
	if err := c.ensureConnectionReadyForQuery(); err != nil {
		return err
	}

	if len(args) == 0 {
		wbuf := newWriteBuf(c, 'Q')
		wbuf.WriteCString(sql)
		wbuf.closeMsg()

		_, err := c.conn.Write(wbuf.buf)
		if err != nil {
			c.die(err)
			return err
		}
		c.readyForQuery = false

		return nil
	}

	ps, err := c.Prepare("", sql)
	if err != nil {
		return err
	}

	return c.sendPreparedQuery(ps, args...)
}

func (c *Conn) sendPreparedQuery(ps *PreparedStatement, arguments ...interface{}) (err error) {
	if len(ps.ParameterOIDs) != len(arguments) {
		return fmt.Errorf("Prepared statement \"%v\" requires %d parameters, but %d were provided", ps.Name, len(ps.ParameterOIDs), len(arguments))
	}

	if err := c.ensureConnectionReadyForQuery(); err != nil {
		return err
	}

	// bind
	wbuf := newWriteBuf(c, 'B')
	wbuf.WriteByte(0)
	wbuf.WriteCString(ps.Name)

	wbuf.WriteInt16(int16(len(ps.ParameterOIDs)))
	for i, oid := range ps.ParameterOIDs {
		switch arg := arguments[i].(type) {
		case Encoder:
			wbuf.WriteInt16(arg.FormatCode())
		case string, *string:
			wbuf.WriteInt16(TextFormatCode)
		default:
			switch oid {
			case BoolOID, ByteaOID, Int2OID, Int4OID, Int8OID, Float4OID, Float8OID, TimestampTzOID, TimestampTzArrayOID, TimestampOID, TimestampArrayOID, DateOID, BoolArrayOID, ByteaArrayOID, Int2ArrayOID, Int4ArrayOID, Int8ArrayOID, Float4ArrayOID, Float8ArrayOID, TextArrayOID, VarcharArrayOID, OIDOID, InetOID, CidrOID, InetArrayOID, CidrArrayOID, RecordOID, JSONOID, JSONBOID:
				wbuf.WriteInt16(BinaryFormatCode)
			default:
				wbuf.WriteInt16(TextFormatCode)
			}
		}
	}

	wbuf.WriteInt16(int16(len(arguments)))
	for i, oid := range ps.ParameterOIDs {
		if err := Encode(wbuf, oid, arguments[i]); err != nil {
			return err
		}
	}

	wbuf.WriteInt16(int16(len(ps.FieldDescriptions)))
	for _, fd := range ps.FieldDescriptions {
		wbuf.WriteInt16(fd.FormatCode)
	}

	// execute
	wbuf.startMsg('E')
	wbuf.WriteByte(0)
	wbuf.WriteInt32(0)

	// sync
	wbuf.startMsg('S')
	wbuf.closeMsg()

	_, err = c.conn.Write(wbuf.buf)
	if err != nil {
		c.die(err)
	}
	c.readyForQuery = false

	return err
}

// Exec executes sql. sql can be either a prepared statement name or an SQL string.
// arguments should be referenced positionally from the sql string as $1, $2, etc.
func (c *Conn) Exec(sql string, arguments ...interface{}) (commandTag CommandTag, err error) {
	return c.ExecContext(context.Background(), sql, arguments...)
}

// Processes messages that are not exclusive to one context such as
// authentication or query response. The response to these messages is the same
// regardless of when they occur. It also ignores messages that are only
// meaningful in a given context. These messages can occur due to a context
// deadline interrupting message processing. For example, an interrupted query
// may have left DataRow messages on the wire.
func (c *Conn) processContextFreeMsg(t byte, r *msgReader) (err error) {
	switch t {
	case bindComplete:
	case commandComplete:
	case dataRow:
	case emptyQueryResponse:
	case errorResponse:
		return c.rxErrorResponse(r)
	case noData:
	case noticeResponse:
	case notificationResponse:
		c.rxNotificationResponse(r)
	case parameterDescription:
	case parseComplete:
	case readyForQuery:
		c.rxReadyForQuery(r)
	case rowDescription:
	case 'S':
		c.rxParameterStatus(r)

	default:
		return fmt.Errorf("Received unknown message type: %c", t)
	}

	return nil
}

func (c *Conn) rxMsg() (t byte, r *msgReader, err error) {
	if atomic.LoadInt32(&c.status) < connStatusIdle {
		return 0, nil, ErrDeadConn
	}

	t, err = c.mr.rxMsg()
	if err != nil {
		if netErr, ok := err.(net.Error); !(ok && netErr.Timeout()) {
			c.die(err)
		}
	}

	c.lastActivityTime = time.Now()

	if c.shouldLog(LogLevelTrace) {
		c.log(LogLevelTrace, "rxMsg", "type", string(t), "msgBytesRemaining", c.mr.msgBytesRemaining)
	}

	return t, &c.mr, err
}

func (c *Conn) rxAuthenticationX(r *msgReader) (err error) {
	switch r.readInt32() {
	case 0: // AuthenticationOk
	case 3: // AuthenticationCleartextPassword
		err = c.txPasswordMessage(c.config.Password)
	case 5: // AuthenticationMD5Password
		salt := r.readString(4)
		digestedPassword := "md5" + hexMD5(hexMD5(c.config.Password+c.config.User)+salt)
		err = c.txPasswordMessage(digestedPassword)
	default:
		err = errors.New("Received unknown authentication message")
	}

	return
}

func hexMD5(s string) string {
	hash := md5.New()
	io.WriteString(hash, s)
	return hex.EncodeToString(hash.Sum(nil))
}

func (c *Conn) rxParameterStatus(r *msgReader) {
	key := r.readCString()
	value := r.readCString()
	c.RuntimeParams[key] = value
}

func (c *Conn) rxErrorResponse(r *msgReader) (err PgError) {
	for {
		switch r.readByte() {
		case 'S':
			err.Severity = r.readCString()
		case 'C':
			err.Code = r.readCString()
		case 'M':
			err.Message = r.readCString()
		case 'D':
			err.Detail = r.readCString()
		case 'H':
			err.Hint = r.readCString()
		case 'P':
			s := r.readCString()
			n, _ := strconv.ParseInt(s, 10, 32)
			err.Position = int32(n)
		case 'p':
			s := r.readCString()
			n, _ := strconv.ParseInt(s, 10, 32)
			err.InternalPosition = int32(n)
		case 'q':
			err.InternalQuery = r.readCString()
		case 'W':
			err.Where = r.readCString()
		case 's':
			err.SchemaName = r.readCString()
		case 't':
			err.TableName = r.readCString()
		case 'c':
			err.ColumnName = r.readCString()
		case 'd':
			err.DataTypeName = r.readCString()
		case 'n':
			err.ConstraintName = r.readCString()
		case 'F':
			err.File = r.readCString()
		case 'L':
			s := r.readCString()
			n, _ := strconv.ParseInt(s, 10, 32)
			err.Line = int32(n)
		case 'R':
			err.Routine = r.readCString()

		case 0: // End of error message
			if err.Severity == "FATAL" {
				c.die(err)
			}
			return
		default: // Ignore other error fields
			r.readCString()
		}
	}
}

func (c *Conn) rxBackendKeyData(r *msgReader) {
	c.pid = r.readInt32()
	c.SecretKey = r.readInt32()
}

func (c *Conn) rxReadyForQuery(r *msgReader) {
<<<<<<< HEAD
	c.txStatus = r.readByte()
=======
	c.readyForQuery = true
	c.TxStatus = r.readByte()
>>>>>>> cc414269
}

func (c *Conn) rxRowDescription(r *msgReader) (fields []FieldDescription) {
	fieldCount := r.readInt16()
	fields = make([]FieldDescription, fieldCount)
	for i := int16(0); i < fieldCount; i++ {
		f := &fields[i]
		f.Name = r.readCString()
		f.Table = r.readOID()
		f.AttributeNumber = r.readInt16()
		f.DataType = r.readOID()
		f.DataTypeSize = r.readInt16()
		f.Modifier = r.readInt32()
		f.FormatCode = r.readInt16()
	}
	return
}

func (c *Conn) rxParameterDescription(r *msgReader) (parameters []OID) {
	// Internally, PostgreSQL supports greater than 64k parameters to a prepared
	// statement. But the parameter description uses a 16-bit integer for the
	// count of parameters. If there are more than 64K parameters, this count is
	// wrong. So read the count, ignore it, and compute the proper value from
	// the size of the message.
	r.readInt16()
	parameterCount := r.msgBytesRemaining / 4

	parameters = make([]OID, 0, parameterCount)

	for i := int32(0); i < parameterCount; i++ {
		parameters = append(parameters, r.readOID())
	}
	return
}

func (c *Conn) rxNotificationResponse(r *msgReader) {
	n := new(Notification)
	n.PID = r.readInt32()
	n.Channel = r.readCString()
	n.Payload = r.readCString()
	c.notifications = append(c.notifications, n)
}

func (c *Conn) startTLS(tlsConfig *tls.Config) (err error) {
	err = binary.Write(c.conn, binary.BigEndian, []int32{8, 80877103})
	if err != nil {
		return
	}

	response := make([]byte, 1)
	if _, err = io.ReadFull(c.conn, response); err != nil {
		return
	}

	if response[0] != 'S' {
		return ErrTLSRefused
	}

	c.conn = tls.Client(c.conn, tlsConfig)

	return nil
}

func (c *Conn) txStartupMessage(msg *startupMessage) error {
	_, err := c.conn.Write(msg.Bytes())
	return err
}

func (c *Conn) txPasswordMessage(password string) (err error) {
	wbuf := newWriteBuf(c, 'p')
	wbuf.WriteCString(password)
	wbuf.closeMsg()

	_, err = c.conn.Write(wbuf.buf)

	return err
}

func (c *Conn) die(err error) {
	atomic.StoreInt32(&c.status, connStatusClosed)
	c.causeOfDeath = err
	c.conn.Close()
}

func (c *Conn) lock() error {
	if atomic.CompareAndSwapInt32(&c.status, connStatusIdle, connStatusBusy) {
		return nil
	}
	return ErrConnBusy
}

func (c *Conn) unlock() error {
	if atomic.CompareAndSwapInt32(&c.status, connStatusBusy, connStatusIdle) {
		return nil
	}
	return errors.New("unlock conn that is not busy")
}

func (c *Conn) shouldLog(lvl int) bool {
	return c.logger != nil && c.logLevel >= lvl
}

func (c *Conn) log(lvl int, msg string, ctx ...interface{}) {
	if c.pid != 0 {
		ctx = append(ctx, "pid", c.PID)
	}

	c.logger.Log(lvl, msg, ctx...)
}

// SetLogger replaces the current logger and returns the previous logger.
func (c *Conn) SetLogger(logger Logger) Logger {
	oldLogger := c.logger
	c.logger = logger
	return oldLogger
}

// SetLogLevel replaces the current log level and returns the previous log
// level.
func (c *Conn) SetLogLevel(lvl int) (int, error) {
	oldLvl := c.logLevel

	if lvl < LogLevelNone || lvl > LogLevelTrace {
		return oldLvl, ErrInvalidLogLevel
	}

	c.logLevel = lvl
	return lvl, nil
}

func quoteIdentifier(s string) string {
	return `"` + strings.Replace(s, `"`, `""`, -1) + `"`
}

// cancelQuery sends a cancel request to the PostgreSQL server. It returns an
// error if unable to deliver the cancel request, but lack of an error does not
// ensure that the query was canceled. As specified in the documentation, there
// is no way to be sure a query was canceled. See
// https://www.postgresql.org/docs/current/static/protocol-flow.html#AEN112861
func (c *Conn) cancelQuery() {
	if !atomic.CompareAndSwapInt32(&c.cancelQueryInProgress, 0, 1) {
		panic("cancelQuery when cancelQueryInProgress")
	}

	if err := c.conn.SetDeadline(time.Now()); err != nil {
		c.Close() // Close connection if unable to set deadline
		return
	}

	doCancel := func() error {
		network, address := c.config.networkAddress()
		cancelConn, err := c.config.Dial(network, address)
		if err != nil {
			return err
		}
		defer cancelConn.Close()

		// If server doesn't process cancellation request in bounded time then abort.
		err = cancelConn.SetDeadline(time.Now().Add(15 * time.Second))
		if err != nil {
			return err
		}

		buf := make([]byte, 16)
		binary.BigEndian.PutUint32(buf[0:4], 16)
		binary.BigEndian.PutUint32(buf[4:8], 80877102)
		binary.BigEndian.PutUint32(buf[8:12], uint32(c.Pid))
		binary.BigEndian.PutUint32(buf[12:16], uint32(c.SecretKey))
		_, err = cancelConn.Write(buf)
		if err != nil {
			return err
		}

		_, err = cancelConn.Read(buf)
		if err != io.EOF {
			return fmt.Errorf("Server failed to close connection after cancel query request: %v %v", err, buf)
		}

		return nil
	}

	go func() {
		err := doCancel()
		if err != nil {
			c.Close() // Something is very wrong. Terminate the connection.
		}
		c.cancelQueryCompleted <- struct{}{}
	}()
}

func (c *Conn) Ping() error {
	return c.PingContext(context.Background())
}

func (c *Conn) PingContext(ctx context.Context) error {
	_, err := c.ExecContext(ctx, ";")
	return err
}

func (c *Conn) ExecContext(ctx context.Context, sql string, arguments ...interface{}) (commandTag CommandTag, err error) {
	err = c.waitForPreviousCancelQuery(ctx)
	if err != nil {
		return "", err
	}

	err = c.initContext(ctx)
	if err != nil {
		return "", err
	}
	defer func() {
		err = c.termContext(err)
	}()

	if err = c.lock(); err != nil {
		return commandTag, err
	}

	startTime := time.Now()
	c.lastActivityTime = startTime

	defer func() {
		if err == nil {
			if c.shouldLog(LogLevelInfo) {
				endTime := time.Now()
				c.log(LogLevelInfo, "Exec", "sql", sql, "args", logQueryArgs(arguments), "time", endTime.Sub(startTime), "commandTag", commandTag)
			}
		} else {
			if c.shouldLog(LogLevelError) {
				c.log(LogLevelError, "Exec", "sql", sql, "args", logQueryArgs(arguments), "error", err)
			}
		}

		if unlockErr := c.unlock(); unlockErr != nil && err == nil {
			err = unlockErr
		}
	}()

	if err = c.sendQuery(sql, arguments...); err != nil {
		return
	}

	var softErr error

	for {
		var t byte
		var r *msgReader
		t, r, err = c.rxMsg()
		if err != nil {
			return commandTag, err
		}

		switch t {
		case readyForQuery:
			c.rxReadyForQuery(r)
			return commandTag, softErr
		case commandComplete:
			commandTag = CommandTag(r.readCString())
		default:
			if e := c.processContextFreeMsg(t, r); e != nil && softErr == nil {
				softErr = e
			}
		}
	}

	return commandTag, err
}

func (c *Conn) initContext(ctx context.Context) error {
	if c.ctxInProgress {
		return errors.New("ctx already in progress")
	}

	if ctx.Done() == nil {
		return nil
	}

	select {
	case <-ctx.Done():
		return ctx.Err()
	default:
	}

	c.ctxInProgress = true

	go c.contextHandler(ctx)

	return nil
}

func (c *Conn) termContext(opErr error) error {
	if !c.ctxInProgress {
		return opErr
	}

	var err error

	select {
	case err = <-c.closedChan:
		if opErr == nil {
			err = nil
		}
	case c.doneChan <- struct{}{}:
		err = opErr
	}

	c.ctxInProgress = false
	return err
}

func (c *Conn) contextHandler(ctx context.Context) {
	select {
	case <-ctx.Done():
		c.cancelQuery()
		c.closedChan <- ctx.Err()
	case <-c.doneChan:
	}
}

func (c *Conn) waitForPreviousCancelQuery(ctx context.Context) error {
	if atomic.LoadInt32(&c.cancelQueryInProgress) == 0 {
		return nil
	}

	select {
	case <-c.cancelQueryCompleted:
		atomic.StoreInt32(&c.cancelQueryInProgress, 0)
		if err := c.conn.SetDeadline(time.Time{}); err != nil {
			c.Close() // Close connection if unable to disable deadline
			return err
		}
		return nil
	case <-ctx.Done():
		return ctx.Err()
	}
}

func (c *Conn) ensureConnectionReadyForQuery() error {
	for !c.readyForQuery {
		t, r, err := c.rxMsg()
		if err != nil {
			return err
		}

		switch t {
		case errorResponse:
			pgErr := c.rxErrorResponse(r)
			if pgErr.Severity == "FATAL" {
				return pgErr
			}
		default:
			err = c.processContextFreeMsg(t, r)
			if err != nil {
				return err
			}
		}
	}

	return nil
}<|MERGE_RESOLUTION|>--- conflicted
+++ resolved
@@ -1204,12 +1204,8 @@
 }
 
 func (c *Conn) rxReadyForQuery(r *msgReader) {
-<<<<<<< HEAD
+	c.readyForQuery = true
 	c.txStatus = r.readByte()
-=======
-	c.readyForQuery = true
-	c.TxStatus = r.readByte()
->>>>>>> cc414269
 }
 
 func (c *Conn) rxRowDescription(r *msgReader) (fields []FieldDescription) {
@@ -1376,7 +1372,7 @@
 		buf := make([]byte, 16)
 		binary.BigEndian.PutUint32(buf[0:4], 16)
 		binary.BigEndian.PutUint32(buf[4:8], 80877102)
-		binary.BigEndian.PutUint32(buf[8:12], uint32(c.Pid))
+		binary.BigEndian.PutUint32(buf[8:12], uint32(c.pid))
 		binary.BigEndian.PutUint32(buf[12:16], uint32(c.SecretKey))
 		_, err = cancelConn.Write(buf)
 		if err != nil {
